--- conflicted
+++ resolved
@@ -117,12 +117,9 @@
         public ISchemaFilter Filter { get; set; } = new DefaultSchemaFilter();
 
         /// <inheritdoc/>
-<<<<<<< HEAD
         public ISchemaComparer Comparer { get; set; } = new DefaultSchemaComparer();
 
         /// <inheritdoc/>
-=======
->>>>>>> 51e7bca2
         public IEnumerable<DirectiveGraphType> Directives
         {
             get => _directives;
