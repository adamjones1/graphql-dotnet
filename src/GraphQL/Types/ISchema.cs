using System;
using System.Collections.Generic;
using GraphQL.Conversion;
using GraphQL.Introspection;

namespace GraphQL.Types
{
    /// <summary>
    /// The schema for the GraphQL request. Contains references to the 'query', 'mutation', and 'subscription' base graph types.
    /// <br/><br/>
    /// Also allows for adding custom directives, additional graph types, and custom value converters.
    /// <br/><br/>
    /// <see cref="Schema"/> only requires the <see cref="Schema.Query">Query</see> property to be set; although commonly the <see cref="Schema.Mutation">Mutation</see> and/or <see cref="Schema.Subscription">Subscription</see> properties are also set.
    /// </summary>
    public interface ISchema : IProvideMetadata
    {
        /// <summary>
        /// Returns true once the schema has been initialized.
        /// </summary>
        bool Initialized { get; }

        /// <summary>
        /// Initializes the schema. Called by <see cref="IDocumentExecuter"/> before validating or executing the request.
        /// <br/><br/>
        /// Note that middleware cannot be applied once the schema has been initialized. See <see cref="ExecutionOptions.FieldMiddleware"/>.
        /// </summary>
        void Initialize();

        /// <summary>
        /// Field and argument names are sanitized by the provided <see cref="INameConverter"/>; defaults to <see cref="CamelCaseNameConverter"/>
        /// </summary>
        INameConverter NameConverter { get; }

        /// <summary>
<<<<<<< HEAD
        /// Description of the provided schema.
=======
        /// Description of the schema.
>>>>>>> 5c0cc55d
        /// </summary>
        string Description { get; set; }

        /// <summary>
        /// The 'query' base graph type; required.
        /// </summary>
        IObjectGraphType Query { get; set; }

        /// <summary>
        /// The 'mutation' base graph type; optional.
        /// </summary>
        IObjectGraphType Mutation { get; set; }

        /// <summary>
        /// The 'subscription' base graph type; optional.
        /// </summary>
        IObjectGraphType Subscription { get; set; }

        /// <summary>
        /// Returns a list of directives supported by the schema.
        /// <br/><br/>
        /// Directives are used by the GraphQL runtime as a way of modifying execution
        /// behavior. Type system creators do not usually create them directly.
        /// <br/><br/>
        /// <see cref="Schema"/> initializes the list to include <see cref="DirectiveGraphType.Include"/>, <see cref="DirectiveGraphType.Skip"/> and <see cref="DirectiveGraphType.Deprecated"/> by default.
        /// </summary>
        IEnumerable<DirectiveGraphType> Directives { get; set; }

        /// <summary>
        /// Returns a list of all the graph types utilized by this schema.
        /// </summary>
        IEnumerable<IGraphType> AllTypes { get; }

        /// <summary>
        /// Returns a <see cref="IGraphType"/> for a given name.
        /// </summary>
        IGraphType FindType(string name);

        /// <summary>
        /// Returns a <see cref="DirectiveGraphType"/> for a given name.
        /// </summary>
        DirectiveGraphType FindDirective(string name);

        /// <summary>
        /// A list of additional graph types manually added to the schema by RegisterType call.
        /// </summary>
        IEnumerable<Type> AdditionalTypes { get; }

        /// <summary>
        /// Add a specific instance of an <see cref="IGraphType"/> to the schema.
        /// <br/><br/>
        /// Not typically required as schema initialization will scan the <see cref="Query"/>, <see cref="Mutation"/> and <see cref="Subscription"/> graphs,
        /// creating instances of <see cref="IGraphType"/>s referenced therein as necessary.
        /// </summary>
        void RegisterType(IGraphType type);

        /// <summary>
        /// Add specific instances of <see cref="IGraphType"/>s to the schema.
        /// <br/><br/>
        /// Not typically required as schema initialization will scan the <see cref="Query"/>, <see cref="Mutation"/> and <see cref="Subscription"/> graphs,
        /// creating instances of <see cref="IGraphType"/>s referenced therein as necessary.
        /// </summary>
        void RegisterTypes(params IGraphType[] types);

        /// <summary>
        /// Add specific graph types to the schema. Each type must implement <see cref="IGraphType"/>.
        /// <br/><br/>
        /// Not typically required as schema initialization will scan the <see cref="Query"/>, <see cref="Mutation"/> and <see cref="Subscription"/> graphs,
        /// creating instances of <see cref="IGraphType"/>s referenced therein as necessary.
        /// </summary>
        void RegisterTypes(params Type[] types);

        /// <summary>
        /// Add a specific graph type to the schema.
        /// <br/><br/>
        /// Not typically required as schema initialization will scan the <see cref="Query"/>, <see cref="Mutation"/> and <see cref="Subscription"/> graphs,
        /// creating instances of <see cref="IGraphType"/>s referenced therein as necessary.
        /// </summary>
        void RegisterType<T>() where T : IGraphType;

        /// <summary>
        /// Add a specific directive to the schema.
        /// <br/><br/>
        /// Directives are used by the GraphQL runtime as a way of modifying execution
        /// behavior. Type system creators do not usually create them directly.
        /// </summary>
        void RegisterDirective(DirectiveGraphType directive);

        /// <summary>
        /// Add specific directives to the schema.
        /// <br/><br/>
        /// Directives are used by the GraphQL runtime as a way of modifying execution
        /// behavior. Type system creators do not usually create them directly.
        /// </summary>
        void RegisterDirectives(params DirectiveGraphType[] directives);

        /// <summary>
        /// Register a custom value converter to the schema.
        /// </summary>
        void RegisterValueConverter(IAstFromValueConverter converter);

        /// <summary>
        /// Search the schema for a <see cref="IAstFromValueConverter"/> that matches the provided object and graph type, and return the converter.
        /// </summary>
        IAstFromValueConverter FindValueConverter(object value, IGraphType type);

        /// <summary>
        /// Provides the ability to filter the schema upon introspection to hide types, fields, arguments, enum values, directives.
        /// By default nothing is hidden. Note that this filter in fact does not prohibit the execution of queries that contain
        /// hidden types/fields. To limit access to the particular fields, you should use some authorization logic.
        /// </summary>
        ISchemaFilter Filter { get; }

        /// <summary>
        /// Provides the ability to order the schema elements upon introspection. By default only fields are ordered by
        /// their names within enclosing type.
        /// </summary>
        ISchemaComparer Comparer { get; set; }

        /// <summary>
        /// Returns a reference to the __schema introspection field available on the query graph type.
        /// </summary>
        FieldType SchemaMetaFieldType { get; }

        /// <summary>
        /// Returns a reference to the __type introspection field available on the query graph type.
        /// </summary>
        FieldType TypeMetaFieldType { get; }

        /// <summary>
        /// Returns a reference to the __typename introspection field available on any object, interface, or union graph type.
        /// </summary>
        FieldType TypeNameMetaFieldType { get; }
    }
}<|MERGE_RESOLUTION|>--- conflicted
+++ resolved
@@ -32,11 +32,7 @@
         INameConverter NameConverter { get; }
 
         /// <summary>
-<<<<<<< HEAD
-        /// Description of the provided schema.
-=======
         /// Description of the schema.
->>>>>>> 5c0cc55d
         /// </summary>
         string Description { get; set; }
 
