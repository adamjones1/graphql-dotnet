--- conflicted
+++ resolved
@@ -3,21 +3,16 @@
 ## New Features
 
 * Extension methods to configure authorization requirements for GraphQL elements: types, fields, schema.
+* New property `GraphQL.Introspection.ISchemaComparer ISchema.Comparer { get; set; }`
 
 ## Breaking Changes
 
 * `NameConverter` and `SchemaFilter` have been removed from `ExecutionOptions` and are now properties on the `Schema`.
-<<<<<<< HEAD
-
-* `GraphQL.Utilities.ServiceProviderExtensions` has been made internal. This affects usages of its extension method `GetRequiredService`. Instead, reference the `Microsoft.Extensions.DependencyInjection.Abstractions` NuGet package and use the extension method provided by the `Microsoft.Extensions.DependencyInjection.ServiceProviderServiceExtensions` class.
-
-* New property `GraphQL.Introspection.ISchemaComparer ISchema.Comparer { get; set; }`
-=======
-* `GraphQL.Utilities.ServiceProviderExtensions` has been made internal. This affects usages of it's extension method `GetRequiredService`. Instead reference the `Microsoft.Extensions.DependencyInjection.Abstractions` NuGet package and use extension method from `Microsoft.Extensions.DependencyInjection.ServiceProviderServiceExtensions` class.
+* `GraphQL.Utilities.ServiceProviderExtensions` has been made internal. This affects usages of its extension method `GetRequiredService`. Instead, reference the `Microsoft.Extensions.DependencyInjection.Abstractions` NuGet package and use extension method from `Microsoft.Extensions.DependencyInjection.ServiceProviderServiceExtensions` class.
 * When used, Apollo tracing will now convert the starting timestamp to UTC so that `StartTime` and `EndTime` are properly serialized as UTC values.
 * `ApolloTracing.ConvertTime` is now private and `ResolverTrace.Path` does not initialize an empty list when created.
 * `LightweightCache.First` has been removed.
 * `IGraphType.CollectTypes` has been removed.
 * `TypeCollectionContext` is now internal, also all methods with this parameter in `GraphTypesLookup` are private.
 * `GraphTypesLookup.ApplyTypeReferences` is now private.
->>>>>>> 51e7bca2
+* By default fields returned by introspection query are no longer sorted by their names.